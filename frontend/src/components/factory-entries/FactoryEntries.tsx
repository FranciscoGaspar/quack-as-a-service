--- conflicted
+++ resolved
@@ -1,16 +1,13 @@
-"use client";
+'use client';
 
-import { DataTable } from "@/components/dataTable/DataTable";
-import { ErrorAlert } from "@/components/ErrorAlert";
-import { createColumns } from "@/components/factory-entries/columns";
-import { EquipmentComplianceDisplay } from "@/components/live-capture/EquipmentComplianceDisplay";
-import { useFactoryEntries } from "@/hooks/factory-entries/useFactoryEntries";
-<<<<<<< HEAD
-import { DoorOpen, Loader2 } from "lucide-react";
-=======
-import type { FactoryEntries } from "@/services/factoryEntries.service";
-import { useState } from "react";
->>>>>>> e39f1e66
+import { DataTable } from '@/components/dataTable/DataTable';
+import { ErrorAlert } from '@/components/ErrorAlert';
+import { createColumns } from '@/components/factory-entries/columns';
+import { EquipmentComplianceDisplay } from '@/components/live-capture/EquipmentComplianceDisplay';
+import { useFactoryEntries } from '@/hooks/factory-entries/useFactoryEntries';
+import { DoorOpen, Loader2 } from 'lucide-react';
+import type { FactoryEntries } from '@/services/factoryEntries.service';
+import { useState } from 'react';
 
 const LoadingFactoryEntries = () => {
   return (
@@ -38,7 +35,9 @@
 
 export const FactoryEntriesComponent = () => {
   const { data: factoryEntries, isLoading } = useFactoryEntries();
-  const [selectedEntry, setSelectedEntry] = useState<FactoryEntries | null>(null);
+  const [selectedEntry, setSelectedEntry] = useState<FactoryEntries | null>(
+    null,
+  );
   const [showComplianceDialog, setShowComplianceDialog] = useState(false);
 
   const handleViewCompliance = (entry: FactoryEntries) => {
@@ -60,9 +59,9 @@
 
   return (
     <>
-      <DataTable 
-        columns={createColumns(handleViewCompliance)} 
-        data={factoryEntries} 
+      <DataTable
+        columns={createColumns(handleViewCompliance)}
+        data={factoryEntries}
       />
       {selectedEntry && (
         <EquipmentComplianceDisplay
