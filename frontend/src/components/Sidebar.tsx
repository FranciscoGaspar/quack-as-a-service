"use client";

import { ROUTES } from "@/constants/routes";
import {
  BrainIcon,
  CameraIcon,
  ClipboardPenLineIcon,
  DoorOpenIcon,
  LayoutDashboard,
  type LucideIcon,
  MessageSquareIcon,
  PackageOpenIcon,
  PersonStandingIcon,
  Settings,
  ShieldIcon
} from "lucide-react";
import Image from "next/image";
import Link from "next/link";
import { usePathname } from "next/navigation";
import {
  Sidebar as ShadcnSidebar,
  SidebarContent,
  SidebarGroup,
  SidebarGroupLabel,
  SidebarHeader,
  SidebarMenu,
  SidebarMenuButton,
  SidebarMenuItem,
  SidebarRail,
} from "./ui/sidebar";

type Route = {
  icon: LucideIcon;
  title: string;
  url: string;
};

type GroupedRoute = {
  key: string;
  label?: string;
  items: Route[];
};

const groupRoutes: GroupedRoute[] = [
  {
    key: "dashboard",
    items: [{ icon: LayoutDashboard, title: "Dashboard", url: ROUTES.home }],
  },
  {
    key: "mainMenu",
    label: "Main Menu",
    items: [
      {
        icon: DoorOpenIcon,
        title: "Factory Entries",
        url: ROUTES.factoryEntries,
      },
      {
        icon: CameraIcon,
        title: "Reports",
        url: ROUTES.reports,
      },
      {
        icon: BrainIcon,
        title: "Emotional Analysis",
        url: ROUTES.emotionalAnalysis,
<<<<<<< HEAD
    },
=======
      },
>>>>>>> 5ec90118
      {
        icon: MessageSquareIcon,
        title: "Ask AI",
        url: ROUTES.aiChat,
      },
    ],
  },
  {
    key: "locations",
    label: "Locations",
    items: [
      {
        icon: ShieldIcon,
        title: "Production Floor",
        url: ROUTES.liveCapture("production-floor"),
      },
      {
        icon: ClipboardPenLineIcon,
        title: "Assembly Line",
        url: ROUTES.liveCapture("assembly-line"),
      },
      {
        icon: PackageOpenIcon,
        title: "Packaging Area",
        url: ROUTES.liveCapture("packaging-area"),
      },
    ],
  },
  {
    key: "accidents",
    label: "Accidents",
    items: [
      {
        icon: PersonStandingIcon,
        title: "Fall Accidents",
        url: ROUTES.accidents,
      },
    ],
  },
  {
    key: "settings",
    label: "Settings",
    items: [
      {
        icon: Settings,
        title: "Room Configurations",
        url: ROUTES.roomConfigurations,
      },
    ],
  }
];

const isActive = (routeUrl: string, currentPath: string) => {
  if (routeUrl === "/") {
    return currentPath === "/";
  }

  return currentPath === routeUrl || currentPath.startsWith(`${routeUrl}/`);
};

export const Sidebar = () => {
  const pathname = usePathname();

  return (
    <ShadcnSidebar collapsible="icon" variant="sidebar">
      <SidebarHeader>
        <SidebarMenu>
          <SidebarMenuItem>
            <SidebarMenuButton asChild size="lg">
              <Link href={ROUTES.home}>
                <div className="flex aspect-square size-8 items-center justify-center rounded-lg text-sidebar-primary-foreground bg-gradient-to-r from-blue-500 to-blue-600">
                  <Image
                    alt=""
                    height={16}
                    src="https://quack-as-a-service-bucket.s3.us-east-1.amazonaws.com/ChatGPT+Image+Sept+19+2025+from+Team+Suggestion+(2).png"
                    width={16}
                  />
                </div>
                <div className="flex flex-col gap-0.5 leading-none">
                  <span className="font-semibold">QaaS</span>
                  <span className="">v1.0.0</span>
                </div>
              </Link>
            </SidebarMenuButton>
          </SidebarMenuItem>
        </SidebarMenu>
      </SidebarHeader>
      <SidebarContent>
        {groupRoutes.map(({ key, label, items }) => {
          return (
            <SidebarGroup key={key}>
              {label && <SidebarGroupLabel>{label}</SidebarGroupLabel>}
              <SidebarMenu className="gap-2">
                {items.map(({ icon, title, url }) => {
                  const Icon = icon;

                  return (
                    <SidebarMenuItem key={title}>
                      <SidebarMenuButton
                        asChild
                        isActive={isActive(url, pathname)}
                        tooltip={title}
                      >
                        <Link href={url}>
                          <Icon />
                          {title}
                        </Link>
                      </SidebarMenuButton>
                    </SidebarMenuItem>
                  );
                })}
              </SidebarMenu>
            </SidebarGroup>
          );
        })}
      </SidebarContent>
      <SidebarRail />
    </ShadcnSidebar>
  );
};<|MERGE_RESOLUTION|>--- conflicted
+++ resolved
@@ -64,11 +64,7 @@
         icon: BrainIcon,
         title: "Emotional Analysis",
         url: ROUTES.emotionalAnalysis,
-<<<<<<< HEAD
-    },
-=======
       },
->>>>>>> 5ec90118
       {
         icon: MessageSquareIcon,
         title: "Ask AI",
