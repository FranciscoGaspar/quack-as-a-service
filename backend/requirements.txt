# Core Dependencies
requests>=2.25.0
Pillow>=8.0.0
matplotlib>=3.5.0
opencv-python>=4.5.0
numpy>=1.21.0

# API Framework
fastapi>=0.104.0
uvicorn[standard]>=0.24.0
python-multipart>=0.0.6

# Database and ORM
SQLAlchemy>=2.0.0
psycopg2-binary>=2.9.0

# Environment and Configuration
python-dotenv>=1.0.0

# AWS Services
boto3>=1.26.0

# Utilities
python-dateutil>=2.8.0

<<<<<<< HEAD
# AI and Machine Learning (AWS Bedrock)
scikit-learn>=1.3.0
pandas>=2.0.0
joblib>=1.3.0
=======
# QR Code Detection
pyzbar>=0.1.9
>>>>>>> 99cb8cc1
<|MERGE_RESOLUTION|>--- conflicted
+++ resolved
@@ -23,12 +23,10 @@
 # Utilities
 python-dateutil>=2.8.0
 
-<<<<<<< HEAD
 # AI and Machine Learning (AWS Bedrock)
 scikit-learn>=1.3.0
 pandas>=2.0.0
 joblib>=1.3.0
-=======
+
 # QR Code Detection
-pyzbar>=0.1.9
->>>>>>> 99cb8cc1
+pyzbar>=0.1.9